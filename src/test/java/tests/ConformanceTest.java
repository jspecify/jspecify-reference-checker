// Copyright 2022 The JSpecify Authors
//
// Licensed under the Apache License, Version 2.0 (the "License");
// you may not use this file except in compliance with the License.
// You may obtain a copy of the License at
//
//      http://www.apache.org/licenses/LICENSE-2.0
//
// Unless required by applicable law or agreed to in writing, software
// distributed under the License is distributed on an "AS IS" BASIS,
// WITHOUT WARRANTIES OR CONDITIONS OF ANY KIND, either express or implied.
// See the License for the specific language governing permissions and
// limitations under the License.

package tests;

import static com.google.common.collect.ImmutableList.toImmutableList;
import static com.google.common.collect.ImmutableSet.toImmutableSet;
import static java.util.Objects.requireNonNull;
import static java.util.Objects.requireNonNullElse;
import static java.util.stream.Collectors.joining;

import com.google.common.base.Joiner;
import com.google.common.base.Splitter;
import com.google.common.collect.ImmutableList;
import com.google.common.collect.ImmutableSet;
import com.google.common.collect.ImmutableSortedSet;
import com.google.jspecify.nullness.NullSpecChecker;
import java.io.IOException;
import java.nio.file.Path;
import java.nio.file.Paths;
import java.util.regex.Matcher;
import java.util.regex.Pattern;
import java.util.stream.Stream;
import org.checkerframework.framework.test.TestConfiguration;
import org.checkerframework.framework.test.TestConfigurationBuilder;
import org.checkerframework.framework.test.TestUtilities;
import org.checkerframework.framework.test.TypecheckExecutor;
import org.checkerframework.framework.test.TypecheckResult;
import org.checkerframework.framework.test.diagnostics.DiagnosticKind;
import org.jspecify.annotations.Nullable;
import org.jspecify.conformance.ConformanceTestRunner;
import org.jspecify.conformance.ExpectedFact;
import org.jspecify.conformance.ReportedFact;
import org.junit.Test;
import org.junit.runner.RunWith;
import org.junit.runners.JUnit4;

/**
 * Conformance tests for the JSpecify reference checker.
 *
 * <p>To configure:
 *
 * <ul>
 *   <li>Set the system property {@code JSpecifyConformanceTest.tests} to the location of the
 *       JSpecify conformance test sources.
 *   <li>Set the system property {@code JSpecifyConformanceTest.deps} to a colon-separated list of
 *       JARs that must be on the classpath when analyzing the JSpecify conformance test sources.
 *   <li>Set the sytem property {@code JSpecifyConformanceTest.report} to the location of the stored
 *       test report.
 *   <li>Do the same, but for {@code JSpecifyConformanceTest.samples.tests} and {@code
 *       JSpecifyConformanceTest.samples.report}, for running the conformance tests on the JSpecify
 *       samples directory.
 * </ul>
 *
 * <p>The test can run in one of three modes, depending on the value of the {@code
 * JSPECIFY_CONFORMANCE_TEST_MODE} environment variable:
 *
 * <dl>
 *   <dt>{@code compare} or empty
 *   <dd>Compare the analysis to the stored report, and fail if anything has changed. Note that
 *       failure isn't always bad! If an assertion used to fail and now passes, this test will
 *       "fail".
 *   <dt>{@code write}
 *   <dd>Write the analysis to the report file. Always passes.
 *   <dt>{@code details}
 *   <dd>Fail if any assertion fails. Report details of unexpected facts.
 * </dl>
 */
@RunWith(JUnit4.class)
public final class ConformanceTest {
  private static final ImmutableList<String> OPTIONS =
      ImmutableList.of(
          "-AassumePure",
          "-Adetailedmsgtext",
          "-AcheckImpl",
          "-AsuppressWarnings=conditional",
          "-Astrict",
          "-AshowTypes");

  private static final ImmutableList<Path> TEST_DEPS =
      Stream.ofNullable(System.getProperty("JSpecifyConformanceTest.deps"))
          .flatMap(Splitter.on(':').trimResults().omitEmptyStrings()::splitToStream)
          .map(Paths::get)
          .collect(toImmutableList());

  private final ConformanceTestRunner conformanceTestRunner =
      new ConformanceTestRunner(ConformanceTest::analyze);

  @Test
  public void conformanceTests() throws IOException {
    conformanceTestRunner.checkConformance(testDirectory(null), TEST_DEPS, testReport(null));
  }

  @Test
  public void conformanceTestsOnSamples() throws IOException {
    conformanceTestRunner.checkConformance(
        testDirectory("samples"), ImmutableList.of(), testReport("samples"));
  }

  private static Path testDirectory(@Nullable String prefix) {
    return systemPropertyPath(
        PROPERTY_JOINER.join("JSpecifyConformanceTest", prefix, "inputs"),
        "the location of the JSpecify conformance test inputs");
  }

  private static Path testReport(@Nullable String prefix) {
    return systemPropertyPath(
        PROPERTY_JOINER.join("JSpecifyConformanceTest", prefix, "report"),
        "the location of the JSpecify conformance test report");
  }

  private static final Joiner PROPERTY_JOINER = Joiner.on('.').skipNulls();

  private static Path systemPropertyPath(String key, String description) {
    return Paths.get(
        requireNonNull(
            System.getProperty(key),
            String.format("Set system property %s to %s.", key, description)));
  }

  private static ImmutableSet<ReportedFact> analyze(
      Path testDirectory, ImmutableSortedSet<Path> files, ImmutableList<Path> testDeps) {
    TestConfiguration config =
        TestConfigurationBuilder.buildDefaultConfiguration(
            null,
            files.stream().map(Path::toFile).collect(toImmutableSet()),
            testDeps.stream().map(Path::toString).collect(toImmutableList()),
            ImmutableList.of(NullSpecChecker.class.getName()),
            OPTIONS,
            TestUtilities.getShouldEmitDebugInfo());
    TypecheckResult result = new TypecheckExecutor().runTest(config);
    return result.getUnexpectedDiagnostics().stream()
        .map(d -> DetailMessage.parse(d, testDirectory))
<<<<<<< HEAD
        .filter(Objects::nonNull)
=======
>>>>>>> 0c36cdf1
        // Do not filter out messages without details.
        // .filter(DetailMessage::hasDetails)
        .map(DetailMessageReportedFact::new)
        .collect(toImmutableSet());
  }

  /** A {@link ReportedFact} parsed from a Checker Framework {@link DetailMessage}. */
  static final class DetailMessageReportedFact extends ReportedFact {

    private static final String DEREFERENCE = "dereference";

    private static final ImmutableSet<String> CANNOT_CONVERT_KEYS =
        ImmutableSet.of(
            "argument.type.incompatible",
            "assignment.type.incompatible",
            "atomicreference.must.include.null",
            "cast.unsafe",
            "lambda.param.type.incompatible",
            "methodref.receiver.bound.invalid",
            "methodref.receiver.invalid",
            "methodref.return.invalid",
            "override.param.invalid",
            "override.receiver.invalid",
            "override.return.invalid",
            "return.type.incompatible",
            "threadlocal.must.include.null",
            "type.argument.type.incompatible");

    private static final ImmutableSet<String> IRRELEVANT_ANNOTATION_KEYS =
        ImmutableSet.of(
            "local.variable.annotated",
            "primitive.annotated",
            "type.parameter.annotated",
            "wildcard.annotated");

    private final DetailMessage detailMessage;

    DetailMessageReportedFact(DetailMessage detailMessage) {
      super(detailMessage.getFile(), detailMessage.getLineNumber());
      this.detailMessage = detailMessage;
    }

    @Override
    protected boolean matches(ExpectedFact expectedFact) {
      if (expectedFact.isNullnessMismatch()) {
        return DEREFERENCE.equals(detailMessage.messageKey)
            || CANNOT_CONVERT_KEYS.contains(detailMessage.messageKey);
      }
      return super.matches(expectedFact);
    }

    @Override
    protected boolean mustBeExpected() {
      return detailMessage.getKind().equals(DiagnosticKind.Error);
    }

    @Override
    protected String getFactText() {
      if (CANNOT_CONVERT_KEYS.contains(detailMessage.messageKey)) {
        if (detailMessage.messageArguments.size() < 2) {
          // The arguments must end with sourceType and sinkType.
          return toString();
        }
        ImmutableList<String> reversedArguments = detailMessage.messageArguments.reverse();
        String sourceType = fixType(reversedArguments.get(1)); // penultimate
        String sinkType = fixType(reversedArguments.get(0)); // last
        return cannotConvert(sourceType, sinkType);
      }
      if (IRRELEVANT_ANNOTATION_KEYS.contains(detailMessage.messageKey)) {
        if (detailMessage.messageArguments.isEmpty()) {
          // arguments must start with the annotation
          return toString();
        }
        return irrelevantAnnotation(
            // Remove the package name (and any enclosing element name); emit just the simple name.
            detailMessage.messageArguments.get(0).replaceFirst(".*\\.", ""));
      }
      switch (detailMessage.messageKey) {
        case "sourceType":
          {
            String expressionType = fixType(detailMessage.messageArguments.get(0));
            String expression = detailMessage.messageArguments.get(1);
            return expressionType(expressionType, expression);
          }
        case "sinkType":
          {
            String sinkType = fixType(detailMessage.messageArguments.get(0));
            // Remove the simple name of the class and the dot before the method name.
            String sink = detailMessage.messageArguments.get(1).replaceFirst("^[^.]+\\.", "");
            return sinkType(sinkType, sink);
          }
      }
      return toString();
    }

    @Override
    public String toString() {
      return String.format("(%s) %s", detailMessage.messageKey, detailMessage.readableMessage);
    }

    /**
     * Rewrite the CF types into JSpecify types.
     *
     * <ul>
     *   <li>Nullness sigils {@code ?}, {@code !}, and {@code *} move from after the type arguments
     *       to before them.
     *   <li>If there is no nullness sigil, use {@code !}. (TODO: What about parametric nullness?)
     * </ul>
     */
    private static String fixType(String type) {
      Matcher matcher = TYPE.matcher(type);
      if (!matcher.matches()) {
        return type;
      }
      String args = matcher.group("args");
      String suffix = matcher.group("suffix");
      if (args == null && suffix != null) {
        return type;
      }
      StringBuilder newType = new StringBuilder(matcher.group("raw"));
      newType.append(requireNonNullElse(suffix, "!"));
      if (args != null) {
        newType.append(
            COMMA_SPLITTER
                .splitToStream(args)
                .map(DetailMessageReportedFact::fixType)
                .collect(joining(",", "<", ">")));
      }
      return newType.toString();
    }

    private static final Pattern TYPE =
        Pattern.compile("(?<raw>[^<,?!*]+)(?:<(?<args>.+)>)?(?<suffix>[?!*])?");

    private static final Splitter COMMA_SPLITTER = Splitter.on(",");
  }
}<|MERGE_RESOLUTION|>--- conflicted
+++ resolved
@@ -142,10 +142,6 @@
     TypecheckResult result = new TypecheckExecutor().runTest(config);
     return result.getUnexpectedDiagnostics().stream()
         .map(d -> DetailMessage.parse(d, testDirectory))
-<<<<<<< HEAD
-        .filter(Objects::nonNull)
-=======
->>>>>>> 0c36cdf1
         // Do not filter out messages without details.
         // .filter(DetailMessage::hasDetails)
         .map(DetailMessageReportedFact::new)
