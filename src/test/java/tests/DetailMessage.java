--- conflicted
+++ resolved
@@ -60,26 +60,6 @@
    * @param rootDirectory if not null, a root directory prefix to remove from the file part of the
    *     message
    */
-<<<<<<< HEAD
-  static @Nullable DetailMessage parse(TestDiagnostic input, @Nullable Path rootDirectory) {
-    Matcher detailsMatcher = DETAIL_MESSAGE_PATTERN.matcher(input.getMessage());
-    if (!detailsMatcher.matches()) {
-      // Return a message with no key or parts.
-      return new DetailMessage(
-          input.getFile(),
-          input.getLineNumber(),
-          input.getKind(),
-          "",
-          ImmutableList.of(),
-          null,
-          null,
-          input.getMessage());
-    }
-    Path file = input.getFile();
-    if (rootDirectory != null) {
-      file = rootDirectory.relativize(file);
-    }
-=======
   static DetailMessage parse(TestDiagnostic input, @Nullable Path rootDirectory) {
     Path file = input.getFile();
     if (rootDirectory != null && file.startsWith(rootDirectory)) {
@@ -99,7 +79,6 @@
           null,
           input.getMessage());
     }
->>>>>>> 0c36cdf1
 
     int messagePartCount = parseInt(detailsMatcher.group("messagePartCount"));
     List<String> messageParts =
