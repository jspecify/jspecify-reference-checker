package tests;

import static com.google.common.base.MoreObjects.toStringHelper;
import static com.google.common.base.Preconditions.checkArgument;
import static com.google.common.collect.Iterables.getLast;
import static java.lang.Integer.parseInt;
import static java.util.regex.Pattern.DOTALL;

import com.google.common.base.Joiner;
import com.google.common.base.Splitter;
import com.google.common.collect.ImmutableList;
import com.google.common.collect.Iterables;
import java.nio.file.Path;
import java.util.List;
import java.util.Objects;
import java.util.regex.Matcher;
import java.util.regex.Pattern;
import org.checkerframework.framework.test.diagnostics.DiagnosticKind;
import org.checkerframework.framework.test.diagnostics.TestDiagnostic;
import org.jspecify.annotations.Nullable;

/**
 * Information about a reported diagnostic.
 *
 * <p>Checker Framework uses a special format to put parseable information about a diagnostic into
 * the message text. This object represents that information directly.
 */
final class DetailMessage extends TestDiagnostic {

  /** Parser for the output for -Adetailedmsgtext. */
  // Implemented here: org.checkerframework.framework.source.SourceChecker#detailedMsgTextPrefix
  private static final Pattern DETAIL_MESSAGE_PATTERN =
      Pattern.compile(
          Joiner.on(" \\$\\$ ")
              .join(
                  "\\((?<messageKey>[^)]+)\\)", "(?<messagePartCount>\\d+)", "(?<messageParts>.*)"),
          DOTALL);

  private static final Pattern OFFSETS_PATTERN =
      Pattern.compile("(\\( (?<start>-?\\d+), (?<end>-?\\d+) \\))?");

  /** The message key for the user-visible text message that is emitted. */
  final String messageKey;

  /** The arguments to the text message format for the message key. */
  final ImmutableList<String> messageArguments;

  /** The offset within the file of the start of the code covered by the diagnostic. */
  final Integer offsetStart;

  /** The offset within the file of the end (exclusive) of the code covered by the diagnostic. */
  final Integer offsetEnd;

  /** The user-visible message emitted for the diagnostic. */
  final String readableMessage;

  /**
   * Returns an object parsed from a diagnostic message.
   *
   * @param rootDirectory if not null, a root directory prefix to remove from the file part of the
   *     message
   */
  static DetailMessage parse(TestDiagnostic input, @Nullable Path rootDirectory) {
<<<<<<< HEAD
    Matcher detailsMatcher = DETAIL_MESSAGE_PATTERN.matcher(input.getMessage());
    if (!detailsMatcher.matches()) {
      // Return a message with no key or parts.
      return new DetailMessage(
          input.getFile(),
          input.getLineNumber(),
          input.getKind(),
          "",
          ImmutableList.of(),
          null,
          null,
          input.getMessage());
    }
    Path file = input.getFile();
    if (rootDirectory != null) {
      file = rootDirectory.relativize(file);
    }
=======
    Path file = input.getFile();
    if (rootDirectory != null && file.startsWith(rootDirectory)) {
      file = rootDirectory.relativize(file);
    }

    Matcher detailsMatcher = DETAIL_MESSAGE_PATTERN.matcher(input.getMessage());
    if (!detailsMatcher.matches()) {
      // Return a message with no key or parts.
      return new DetailMessage(
          file,
          input.getLineNumber(),
          input.getKind(),
          "",
          ImmutableList.of(),
          null,
          null,
          input.getMessage());
    }
>>>>>>> 68e9072d

    int messagePartCount = parseInt(detailsMatcher.group("messagePartCount"));
    List<String> messageParts =
        Splitter.on("$$")
            .trimResults()
            .limit(messagePartCount + 2)
            .splitToList(detailsMatcher.group("messageParts"));
    ImmutableList<String> messageArguments =
        ImmutableList.copyOf(Iterables.limit(messageParts, messagePartCount));
    String readableMessage = getLast(messageParts);

    Matcher offsetsMatcher = OFFSETS_PATTERN.matcher(messageParts.get(messagePartCount));
    checkArgument(offsetsMatcher.matches(), "unparseable offsets: %s", input);

    return new DetailMessage(
        file,
        input.getLineNumber(),
        input.getKind(),
        detailsMatcher.group("messageKey"),
        messageArguments,
        intOrNull(offsetsMatcher.group("start")),
        intOrNull(offsetsMatcher.group("end")),
        readableMessage);
  }

  private static Integer intOrNull(String input) {
    return input == null ? null : parseInt(input);
  }

  private DetailMessage(
      Path file,
      long lineNumber,
      DiagnosticKind diagnosticKind,
      String messageKey,
      ImmutableList<String> messageArguments,
      Integer offsetStart,
      Integer offsetEnd,
      String readableMessage) {
    super(file, lineNumber, diagnosticKind, readableMessage, false);
    this.messageKey = messageKey;
    this.messageArguments = messageArguments;
    this.offsetStart = offsetStart;
    this.offsetEnd = offsetEnd;
    this.readableMessage = readableMessage;
  }

  /**
   * True if this was parsed from an actual {@code -Adetailedmsgtext} message; false if this was
   * some other diagnostic.
   */
  boolean hasDetails() {
    return !messageKey.equals("");
  }

  @Override
  public boolean equals(Object o) {
    if (this == o) {
      return true;
    }
    if (o == null || getClass() != o.getClass()) {
      return false;
    }
    DetailMessage that = (DetailMessage) o;
    return lineNumber == that.lineNumber
        && file.equals(that.file)
        && messageKey.equals(that.messageKey)
        && messageArguments.equals(that.messageArguments)
        && Objects.equals(offsetStart, that.offsetStart)
        && Objects.equals(offsetEnd, that.offsetEnd)
        && readableMessage.equals(that.readableMessage);
  }

  @Override
  public int hashCode() {
    return Objects.hash(
        file, lineNumber, messageKey, messageArguments, offsetStart, offsetEnd, readableMessage);
  }

  @Override
  public String toString() {
    return String.format("%s:%d:%s: (%s) %s", file, lineNumber, kind, messageKey, readableMessage);
  }

  /** String format for debugging use. */
  String toDetailedString() {
    return toStringHelper(this)
        .add("file", file)
        .add("lineNumber", lineNumber)
        .add("kind", kind)
        .add("messageKey", messageKey)
        .add("messageArguments", messageArguments)
        .add("offsetStart", offsetStart)
        .add("offsetEnd", offsetEnd)
        .add("readableMessage", readableMessage)
        .toString();
  }
}<|MERGE_RESOLUTION|>--- conflicted
+++ resolved
@@ -61,25 +61,6 @@
    *     message
    */
   static DetailMessage parse(TestDiagnostic input, @Nullable Path rootDirectory) {
-<<<<<<< HEAD
-    Matcher detailsMatcher = DETAIL_MESSAGE_PATTERN.matcher(input.getMessage());
-    if (!detailsMatcher.matches()) {
-      // Return a message with no key or parts.
-      return new DetailMessage(
-          input.getFile(),
-          input.getLineNumber(),
-          input.getKind(),
-          "",
-          ImmutableList.of(),
-          null,
-          null,
-          input.getMessage());
-    }
-    Path file = input.getFile();
-    if (rootDirectory != null) {
-      file = rootDirectory.relativize(file);
-    }
-=======
     Path file = input.getFile();
     if (rootDirectory != null && file.startsWith(rootDirectory)) {
       file = rootDirectory.relativize(file);
@@ -98,7 +79,6 @@
           null,
           input.getMessage());
     }
->>>>>>> 68e9072d
 
     int messagePartCount = parseInt(detailsMatcher.group("messagePartCount"));
     List<String> messageParts =
