package tests.conformance;

import static com.google.common.collect.ImmutableList.toImmutableList;
import static com.google.common.collect.ImmutableListMultimap.toImmutableListMultimap;
import static com.google.common.collect.Lists.partition;
import static com.google.common.io.MoreFiles.asCharSink;
import static com.google.common.io.MoreFiles.asCharSource;
import static com.google.common.truth.Truth.assertThat;
import static java.nio.charset.StandardCharsets.UTF_8;
import static java.nio.file.Files.readAllLines;
import static java.nio.file.Files.walk;
import static java.util.Arrays.stream;
import static java.util.Objects.requireNonNull;
import static java.util.function.Function.identity;
import static java.util.stream.Collectors.toList;
import static tests.conformance.AbstractConformanceTest.ExpectedFact.readExpectedFact;

import com.google.common.base.Ascii;
import com.google.common.base.Strings;
import com.google.common.collect.ImmutableList;
import com.google.common.collect.ImmutableListMultimap;
import com.google.common.collect.Streams;
import com.google.common.io.CharSink;
import com.google.common.io.CharSource;
import java.io.IOException;
import java.io.UncheckedIOException;
import java.nio.file.Files;
import java.nio.file.Path;
import java.nio.file.Paths;
import java.util.ArrayList;
import java.util.List;
import java.util.ListIterator;
import java.util.Objects;
import java.util.regex.Matcher;
import java.util.regex.Pattern;
import java.util.stream.Stream;
import org.jspecify.annotations.Nullable;
import org.junit.Test;

/**
 * A test that analyzes source files and compares reported facts to expected facts declared in each
 * file.
 *
 * <p>To configure:
 *
 * <ul>
 *   <li>Set the system property {@code JSpecifyConformanceTest.sourceDirectory} to the location of
 *       the JSpecify conformance test sources.
 *   <li>Set the sytem property {@code JSpecifyConformanceTest.report} to the location of the stored
 *       test report.
 * </ul>
 *
 * <p>The test can run in one of three modes, depending on the value of the {@code
 * JSPECIFY_CONFORMANCE_TEST_MODE} environment variable:
 *
 * <dl>
 *   <dt>{@code compare} or empty
 *   <dd>Compare the analysis to the stored report, and fail if anything has changed. Note that
 *       failure isn't always bad! If an assertion used to fail and now passes, this test will
 *       "fail".
 *   <dt>{@code write}
 *   <dd>Write the analysis to the report file. Always passes.
 *   <dt>{@code details}
 *   <dd>Fail if any assertion fails. Report details of unexpected facts.
 * </dl>
 */
public abstract class AbstractConformanceTest {

  private final Path testDirectory;
  private final CharSource testReportSource;
  private final CharSink testReportSink;

  protected AbstractConformanceTest(Path testDirectory, Path testReport) {
    this.testDirectory = testDirectory;
    this.testReportSource = asCharSource(testReport, UTF_8);
    this.testReportSink = asCharSink(testReport, UTF_8);
  }

  protected AbstractConformanceTest() {
    this(
        systemPropertyPath(
            "JSpecifyConformanceTest.sourceDirectory",
            "the location of the JSpecify conformance test sources"),
        systemPropertyPath(
            "JSpecifyConformanceTest.report",
            "the location of the JSpecify conformance test report"));
  }

  /** Returns the directory that is the root of all test inputs. */
  protected final Path getTestDirectory() {
    return testDirectory;
  }

  private ConformanceTestReport runTests() throws IOException {
    try (Stream<Path> paths = walk(testDirectory)) {
      return paths
          .filter(path -> path.toFile().isDirectory())
          .flatMap(this::javaFileGroups)
          .flatMap(this::analyzeFiles)
          .reduce(ConformanceTestReport.EMPTY, ConformanceTestReport::combine);
    }
  }

  private Stream<ConformanceTestReport> analyzeFiles(List<Path> files) {
    ImmutableListMultimap<Path, ReportedFact> reportedFactsByFile =
        Streams.stream(analyze(ImmutableList.copyOf(files)))
            .collect(toImmutableListMultimap(ReportedFact::getFile, identity()));
    return files.stream()
        .map(testDirectory::relativize)
        .map(
            file ->
                ConformanceTestReport.forFile(
                    file, reportedFactsByFile.get(file), readExpectedFacts(file)));
  }

  /**
   * Analyzes a nonempty set of Java source {@code files} that may refer to each other.
   *
   * @return the facts reported by the analysis
   */
  protected abstract Iterable<ReportedFact> analyze(ImmutableList<Path> files);

  /** Reads {@link ExpectedFactAssertion}s from comments in a file. */
  private ImmutableList<ExpectedFactAssertion> readExpectedFacts(Path file) {
    try {
      ImmutableList.Builder<ExpectedFactAssertion> expectedFactAssertions = ImmutableList.builder();
      List<ExpectedFact> expectedFacts = new ArrayList<>();
      for (ListIterator<String> i = readAllLines(testDirectory.resolve(file), UTF_8).listIterator();
          i.hasNext(); ) {
        String line = i.next();
        Matcher matcher = EXPECTATION_COMMENT.matcher(line);
        ExpectedFact fact =
            matcher.matches() ? readExpectedFact(matcher.group("expectation")) : null;
        if (fact != null) {
          expectedFacts.add(fact);
        } else {
          long lineNumber = i.nextIndex();
          expectedFacts.stream()
              .map(expectedFact -> new ExpectedFactAssertion(file, lineNumber, expectedFact))
              .forEach(expectedFactAssertions::add);
          expectedFacts.clear();
        }
      }
      return expectedFactAssertions.build();
    } catch (IOException e) {
      throw new UncheckedIOException(e);
    }
  }

  private static final Pattern EXPECTATION_COMMENT = Pattern.compile("\\s*// (?<expectation>.*)");

  private Stream<List<Path>> javaFileGroups(Path directory) {
    ImmutableList<Path> files = javaFilesInDirectory(directory);
    if (files.isEmpty()) {
      return Stream.empty();
    }
    if (directory.equals(testDirectory)) {
      // Each file in the top-level directory is in a group by itself.
      return partition(files, 1).stream();
    } else {
      // Group files in other directories.
      return Stream.of(files);
    }
  }

  private static ImmutableList<Path> javaFilesInDirectory(Path directory) {
    try (Stream<Path> files = Files.list(directory)) {
      return files.filter(f -> f.toString().endsWith(".java")).collect(toImmutableList());
    } catch (IOException e) {
      throw new UncheckedIOException(e);
    }
  }

  private static Path systemPropertyPath(String key, String description) {
    return Paths.get(
        requireNonNull(
            System.getProperty(key),
            String.format("Set system property %s to %s.", key, description)));
  }

  @Test
  public void checkConformance() throws IOException {
    ConformanceTestReport testResults = runTests();
    switch (Mode.fromEnvironment()) {
      case DETAILS:
        System.out.print(testResults.report(true));
        // fall-through

      case COMPARE:
        assertThat(testResults.report(false)).isEqualTo(testReportSource.read());
        break;

      case WRITE:
        testReportSink.write(testResults.report(false));
        break;

      default:
        throw new AssertionError(Mode.fromEnvironment());
    }
  }

  private enum Mode {
    COMPARE,
    WRITE,
    DETAILS,
    ;

    private static final String ENV_VARIABLE = "JSPECIFY_CONFORMANCE_TEST_MODE";

    static Mode fromEnvironment() {
      String mode = Strings.nullToEmpty(System.getenv(ENV_VARIABLE));
      try {
        return mode.isEmpty() ? COMPARE : valueOf(Ascii.toUpperCase(mode));
      } catch (IllegalArgumentException e) {
        throw new IllegalStateException(
            String.format(
                "Environment variable %s must be one of %s if set, but it was \"%s\".",
                ENV_VARIABLE,
                stream(values()).map(Object::toString).map(Ascii::toLowerCase).collect(toList()),
                mode));
      }
    }
  }

  /** An expected or reported fact within a test input file. */
  public abstract static class Fact {

    private final Path file;
    private final long lineNumber;

    protected Fact(Path file, long lineNumber) {
      this.file = file;
      this.lineNumber = lineNumber;
    }

    /** The file path relative to the test source root. */
    public final Path getFile() {
      return file;
    }

    /** Returns the line number of the code in the source file to which this assertion applies. */
    public final long getLineNumber() {
      return lineNumber;
    }

    /** The fact text. */
    public abstract String getFactText();
  }

  /**
   * An assertion that the tool behaves in a way consistent with a specific fact. Some of these
   * facts indicate that according to the JSpecify specification, the code in question may have an
   * error that should be reported to users; other expected facts are informational, such as the
   * expected nullness-augmented type of an expression.
   */
  // TODO(dpb): Maybe just use the string instead of this class?
  public static final class ExpectedFact {
    private static final Pattern NULLNESS_MISMATCH =
        Pattern.compile("jspecify_nullness_mismatch\\b.*");

    private static final ImmutableList<Pattern> ASSERTION_PATTERNS =
        ImmutableList.of(
            NULLNESS_MISMATCH,
            // TODO: wildcard types have whitespace
            Pattern.compile("test:cannot-convert:\\S+ to \\S+"),
            Pattern.compile("test:expression-type:[^:]+:.*"),
            Pattern.compile("test:irrelevant-annotation:\\S+"));

    /**
     * Returns an expected fact representing that the source type cannot be converted to the sink
     * type in any world.
     */
<<<<<<< HEAD
    public static ExpectedFact cannotConvert(String sourceType, String sinkType) {
      return new ExpectedFact(String.format("test:cannot-convert:%s to %s", sourceType, sinkType));
    }
=======
    public static final class ExpectedFact {
      private static final Pattern NULLNESS_MISMATCH =
          Pattern.compile("jspecify_nullness_mismatch\\b.*");

      private static final ImmutableList<Pattern> ASSERTION_PATTERNS =
          ImmutableList.of(
              NULLNESS_MISMATCH,
              // TODO: wildcard types have whitespace
              Pattern.compile("test:cannot-convert:\\S+ to \\S+"),
              Pattern.compile("test:expression-type:[^:]+:.*"),
              Pattern.compile("test:irrelevant-annotation:\\S+"),
              Pattern.compile("test:sink-type:[^:]+:.*"));

      /**
       * Returns an expected fact representing that the source type cannot be converted to the sink
       * type in any world.
       */
      public static ExpectedFact cannotConvert(String sourceType, String sinkType) {
        return new ExpectedFact(
            String.format("test:cannot-convert:%s to %s", sourceType, sinkType));
      }

      /** Returns an expected fact representing an expected expression type. */
      public static ExpectedFact expressionType(String expressionType, String expression) {
        return new ExpectedFact(
            String.format("test:expression-type:%s:%s", expressionType, expression));
      }
>>>>>>> 532d888e

    /** Returns an expected fact representing an expected expression type. */
    public static ExpectedFact expressionType(String expressionType, String expression) {
      return new ExpectedFact(
          String.format("test:expression-type:%s:%s", expressionType, expression));
    }

<<<<<<< HEAD
    /** Returns an expected fact representing that an annotation is not relevant. */
    public static ExpectedFact irrelevantAnnotation(String annotationType) {
      return new ExpectedFact(String.format("test:irrelevant-annotation:%s", annotationType));
    }
=======
      /** Returns an expected fact representing that an annotation is not relevant. */
      public static ExpectedFact sinkType(String sinkType, String sink) {
        return new ExpectedFact(String.format("test:sink-type:%s:%s", sinkType, sink));
      }

      /** Read an {@link ExpectedFact} from a line of either a source file or a report. */
      static @Nullable ExpectedFact readExpectedFact(String text) {
        return ASSERTION_PATTERNS.stream().anyMatch(pattern -> pattern.matcher(text).matches())
            ? new ExpectedFact(text)
            : null;
      }
>>>>>>> 532d888e

    /** Read an {@link ExpectedFact} from a line of either a source file or a report. */
    static @Nullable ExpectedFact readExpectedFact(String text) {
      return ASSERTION_PATTERNS.stream().anyMatch(pattern -> pattern.matcher(text).matches())
          ? new ExpectedFact(text)
          : null;
    }

    private ExpectedFact(String commentText) {
      this.commentText = commentText;
    }

    private final String commentText;

    /** The comment text representing this expected fact. */
    public String commentText() {
      return commentText;
    }

    /** Returns {@code true} if this is a legacy {@code jspecify_nullness_mismatch} assertion. */
    public boolean isNullnessMismatch() {
      return NULLNESS_MISMATCH.matcher(commentText).matches();
    }

    @Override
    public boolean equals(Object obj) {
      if (obj == this) {
        return true;
      }
      if (!(obj instanceof ExpectedFact)) {
        return false;
      }
      ExpectedFact that = (ExpectedFact) obj;
      return this.commentText.equals(that.commentText);
    }

    @Override
    public int hashCode() {
      return commentText.hashCode();
    }

    @Override
    public String toString() {
      return commentText;
    }
  }

  /**
   * An assertion that the tool behaves in a way consistent with a specific fact about a line in the
   * source code. Some of these facts indicate that according to the JSpecify specification, the
   * code in question may have an error that should be reported to users; other expected facts are
   * informational, such as the expected nullness-augmented type of an expression.
   */
  public static final class ExpectedFactAssertion extends Fact {
    private final ExpectedFact fact;

    ExpectedFactAssertion(Path file, long lineNumber, ExpectedFact fact) {
      super(file, lineNumber);
      this.fact = fact;
    }

    @Override
    public String getFactText() {
      return fact.commentText();
    }

    /** Returns the fact expected at the file and line number. */
    public ExpectedFact getFact() {
      return fact;
    }

    @Override
    public boolean equals(Object o) {
      if (this == o) {
        return true;
      }
      if (!(o instanceof ExpectedFactAssertion)) {
        return false;
      }
      ExpectedFactAssertion that = (ExpectedFactAssertion) o;
      return this.getFile().equals(that.getFile())
          && this.getLineNumber() == that.getLineNumber()
          && this.fact.equals(that.fact);
    }

    @Override
    public int hashCode() {
      return Objects.hash(getFile(), getLineNumber(), fact);
    }
  }

  /** A fact reported by the analysis under test. */
  public abstract static class ReportedFact extends Fact {
    protected ReportedFact(Path file, long lineNumber) {
      super(file, lineNumber);
    }

    @Override
    public String getFactText() {
      ExpectedFact expectedFact = expectedFact();
      return expectedFact != null ? expectedFact.commentText() : toString();
    }

    /** Returns true if this reported fact must match an {@link ExpectedFactAssertion}. */
    protected abstract boolean mustBeExpected();

    /** Returns true if this reported fact matches the given expected fact. */
    protected boolean matches(ExpectedFact expectedFact) {
      return expectedFact.equals(expectedFact());
    }

    /** Returns the equivalent expected fact. */
    protected abstract @Nullable ExpectedFact expectedFact();

    /** Returns the message reported, without the file name or line number. */
    @Override
    public abstract String toString();
  }
}<|MERGE_RESOLUTION|>--- conflicted
+++ resolved
@@ -264,45 +264,16 @@
             // TODO: wildcard types have whitespace
             Pattern.compile("test:cannot-convert:\\S+ to \\S+"),
             Pattern.compile("test:expression-type:[^:]+:.*"),
-            Pattern.compile("test:irrelevant-annotation:\\S+"));
+            Pattern.compile("test:irrelevant-annotation:\\S+"),
+              Pattern.compile("test:sink-type:[^:]+:.*"));
 
     /**
      * Returns an expected fact representing that the source type cannot be converted to the sink
      * type in any world.
      */
-<<<<<<< HEAD
     public static ExpectedFact cannotConvert(String sourceType, String sinkType) {
       return new ExpectedFact(String.format("test:cannot-convert:%s to %s", sourceType, sinkType));
     }
-=======
-    public static final class ExpectedFact {
-      private static final Pattern NULLNESS_MISMATCH =
-          Pattern.compile("jspecify_nullness_mismatch\\b.*");
-
-      private static final ImmutableList<Pattern> ASSERTION_PATTERNS =
-          ImmutableList.of(
-              NULLNESS_MISMATCH,
-              // TODO: wildcard types have whitespace
-              Pattern.compile("test:cannot-convert:\\S+ to \\S+"),
-              Pattern.compile("test:expression-type:[^:]+:.*"),
-              Pattern.compile("test:irrelevant-annotation:\\S+"),
-              Pattern.compile("test:sink-type:[^:]+:.*"));
-
-      /**
-       * Returns an expected fact representing that the source type cannot be converted to the sink
-       * type in any world.
-       */
-      public static ExpectedFact cannotConvert(String sourceType, String sinkType) {
-        return new ExpectedFact(
-            String.format("test:cannot-convert:%s to %s", sourceType, sinkType));
-      }
-
-      /** Returns an expected fact representing an expected expression type. */
-      public static ExpectedFact expressionType(String expressionType, String expression) {
-        return new ExpectedFact(
-            String.format("test:expression-type:%s:%s", expressionType, expression));
-      }
->>>>>>> 532d888e
 
     /** Returns an expected fact representing an expected expression type. */
     public static ExpectedFact expressionType(String expressionType, String expression) {
@@ -310,26 +281,17 @@
           String.format("test:expression-type:%s:%s", expressionType, expression));
     }
 
-<<<<<<< HEAD
     /** Returns an expected fact representing that an annotation is not relevant. */
     public static ExpectedFact irrelevantAnnotation(String annotationType) {
       return new ExpectedFact(String.format("test:irrelevant-annotation:%s", annotationType));
     }
-=======
-      /** Returns an expected fact representing that an annotation is not relevant. */
+
+    /** Returns an expected fact representing that an annotation is not relevant. */
       public static ExpectedFact sinkType(String sinkType, String sink) {
         return new ExpectedFact(String.format("test:sink-type:%s:%s", sinkType, sink));
       }
 
       /** Read an {@link ExpectedFact} from a line of either a source file or a report. */
-      static @Nullable ExpectedFact readExpectedFact(String text) {
-        return ASSERTION_PATTERNS.stream().anyMatch(pattern -> pattern.matcher(text).matches())
-            ? new ExpectedFact(text)
-            : null;
-      }
->>>>>>> 532d888e
-
-    /** Read an {@link ExpectedFact} from a line of either a source file or a report. */
     static @Nullable ExpectedFact readExpectedFact(String text) {
       return ASSERTION_PATTERNS.stream().anyMatch(pattern -> pattern.matcher(text).matches())
           ? new ExpectedFact(text)
