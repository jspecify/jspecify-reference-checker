// Copyright 2023 The JSpecify Authors
//
// Licensed under the Apache License, Version 2.0 (the "License");
// you may not use this file except in compliance with the License.
// You may obtain a copy of the License at
//
//      http://www.apache.org/licenses/LICENSE-2.0
//
// Unless required by applicable law or agreed to in writing, software
// distributed under the License is distributed on an "AS IS" BASIS,
// WITHOUT WARRANTIES OR CONDITIONS OF ANY KIND, either express or implied.
// See the License for the specific language governing permissions and
// limitations under the License.

package tests.conformance;

import static com.google.common.collect.ImmutableListMultimap.flatteningToImmutableListMultimap;
import static com.google.common.collect.Iterables.concat;
import static com.google.common.collect.Multimaps.index;
import static com.google.common.collect.Sets.union;
import static java.util.Comparator.comparingLong;
import static java.util.function.Predicate.not;

import com.google.common.collect.ImmutableList;
import com.google.common.collect.ImmutableListMultimap;
import com.google.common.collect.ImmutableSortedSet;
import com.google.common.collect.Multimap;
import java.nio.file.Path;
import java.util.Collection;
import java.util.Formatter;
import tests.ConformanceTest;
import tests.conformance.AbstractConformanceTest.ExpectedFact;
import tests.conformance.AbstractConformanceTest.Fact;
import tests.conformance.AbstractConformanceTest.ReportedFact;

/** Represents the results of running {@link ConformanceTest} on a set of files. */
public final class ConformanceTestReport {
  /** An empty report. */
  static final ConformanceTestReport EMPTY =
      new ConformanceTestReport(
          ImmutableList.of(), ImmutableList.of(), ImmutableList.of(), ImmutableListMultimap.of());

  /** Creates a report for a file. */
  static ConformanceTestReport forFile(
      Path file,
      ImmutableList<ReportedFact> reportedFacts,
      ImmutableList<ExpectedFact> expectedFacts) {
    ImmutableListMultimap<Long, ReportedFact> reportedFactsByLine =
        index(reportedFacts, ReportedFact::getLineNumber);
    ImmutableListMultimap<ExpectedFact, ReportedFact> matchingFacts =
        expectedFacts.stream()
<<<<<<< HEAD
=======
            .sorted(comparingLong(ExpectedFact::getLineNumber))
>>>>>>> 9e6590fe
            .collect(
                flatteningToImmutableListMultimap(
                    f -> f,
                    expectedFact ->
                        reportedFactsByLine.get(expectedFact.getLineNumber()).stream()
                            .filter(
                                reportedFact -> reportedFact.matches(expectedFact.getFactText()))));
    return new ConformanceTestReport(
        ImmutableSortedSet.of(file), expectedFacts, reportedFacts, matchingFacts);
  }

  /** Combines two reports into one. */
  static ConformanceTestReport combine(ConformanceTestReport left, ConformanceTestReport right) {
    return new ConformanceTestReport(
        union(left.files, right.files),
        concat(left.expectedFactsByFile.values(), right.expectedFactsByFile.values()),
        concat(left.reportedFactsByFile.values(), right.reportedFactsByFile.values()),
        ImmutableListMultimap.copyOf(
            concat(left.matchingFacts.entries(), right.matchingFacts.entries())));
  }

  private final ImmutableSortedSet<Path> files;
  private final ImmutableListMultimap<Path, ExpectedFact> expectedFactsByFile;
  private final ImmutableListMultimap<Path, ReportedFact> reportedFactsByFile;
  private final ImmutableListMultimap<ExpectedFact, ReportedFact> matchingFacts;

  private ConformanceTestReport(
      Collection<Path> files, // Path unfortunately implements Iterable<Path>.
      Iterable<ExpectedFact> expectedFacts,
      Iterable<ReportedFact> reportedFacts,
      Multimap<ExpectedFact, ReportedFact> matchingFacts) {
    this.files = ImmutableSortedSet.copyOf(files);
    this.expectedFactsByFile = index(expectedFacts, Fact::getFile);
    this.reportedFactsByFile = index(reportedFacts, Fact::getFile);
    this.matchingFacts = ImmutableListMultimap.copyOf(matchingFacts);
  }

  /**
   * Returns a textual report showing all expected facts, and whether each was reported, and
   * information about unexpected facts
   *
   * @param details if {@code true}, shows each unexpected fact, and whether it must be expected; if
   *     {@code false}, shows for each file whether there were any unexpected facts that must be
   *     expected
   */
  public String report(boolean details) {
    Formatter report = new Formatter();
    long fails = getFails();
    int total = getTotal();
    long passes = total - fails;
    report.format(
        "# %,d pass; %,d fail; %,d total; %.1f%% score%n",
        passes, fails, total, 100.0 * passes / total);
    for (Path file : files) {
      ImmutableListMultimap<Long, ExpectedFact> expectedFactsInFile =
          index(expectedFactsByFile.get(file), Fact::getLineNumber);
      ImmutableListMultimap<Long, ReportedFact> reportedFactsInFile =
          index(reportedFactsByFile.get(file), Fact::getLineNumber);
      for (long lineNumber :
          ImmutableSortedSet.copyOf(
              union(expectedFactsInFile.keySet(), reportedFactsInFile.keySet()))) {
        // Report all expected facts on this line and whether they're reported or not.
<<<<<<< HEAD
        expectedFactsInFile.get(lineNumber).stream()
            .sorted(comparingLong(ExpectedFactAssertion::getFactLineNumber))
            .forEach(
                expectedFact ->
                    writeFact(
                        report, expectedFact, matchesReportedFact(expectedFact) ? "PASS" : "FAIL"));
=======
        for (ExpectedFact expectedFact : expectedFactsInFile.get(lineNumber)) {
          writeFact(report, expectedFact, matchesReportedFact(expectedFact) ? "PASS" : "FAIL");
        }
>>>>>>> 9e6590fe
        if (details) {
          // Report all unexpected facts on this line and whether they must be expected or not.
          for (ReportedFact reportedFact : reportedFactsInFile.get(lineNumber)) {
            if (isUnexpected(reportedFact)) {
              writeFact(report, reportedFact, reportedFact.mustBeExpected() ? "OOPS" : "INFO");
            }
          }
        }
      }
      if (!details) {
        // Report whether the file has any unexpected reported facts that must be expected.
        report.format(
            "%s: %s: no unexpected facts%n",
            hasUnexpectedFacts(reportedFactsInFile.values()) ? "FAIL" : "PASS", file);
      }
    }
    return report.toString();
  }

  private long getFails() {
    return expectedFactsByFile.values().stream().filter(not(this::matchesReportedFact)).count()
        + files.stream().map(reportedFactsByFile::get).filter(this::hasUnexpectedFacts).count();
  }

  private int getTotal() {
    return expectedFactsByFile.size() + files.size();
  }

  private boolean hasUnexpectedFacts(Collection<ReportedFact> reportedFacts) {
    return reportedFacts.stream().anyMatch(rf -> rf.mustBeExpected() && isUnexpected(rf));
  }

  private boolean matchesReportedFact(ExpectedFact expectedFact) {
    return matchingFacts.containsKey(expectedFact);
  }

  private boolean isUnexpected(ReportedFact reportedFact) {
    return !matchingFacts.containsValue(reportedFact);
  }

  private static void writeFact(Formatter report, Fact fact, String status) {
    report.format(
        "%s: %s:%d %s%n", status, fact.getFile(), fact.getLineNumber(), fact.getFactText());
  }
}<|MERGE_RESOLUTION|>--- conflicted
+++ resolved
@@ -49,10 +49,6 @@
         index(reportedFacts, ReportedFact::getLineNumber);
     ImmutableListMultimap<ExpectedFact, ReportedFact> matchingFacts =
         expectedFacts.stream()
-<<<<<<< HEAD
-=======
-            .sorted(comparingLong(ExpectedFact::getLineNumber))
->>>>>>> 9e6590fe
             .collect(
                 flatteningToImmutableListMultimap(
                     f -> f,
@@ -115,18 +111,12 @@
           ImmutableSortedSet.copyOf(
               union(expectedFactsInFile.keySet(), reportedFactsInFile.keySet()))) {
         // Report all expected facts on this line and whether they're reported or not.
-<<<<<<< HEAD
         expectedFactsInFile.get(lineNumber).stream()
-            .sorted(comparingLong(ExpectedFactAssertion::getFactLineNumber))
+            .sorted(comparingLong(ExpectedFact::getFactLineNumber))
             .forEach(
                 expectedFact ->
                     writeFact(
                         report, expectedFact, matchesReportedFact(expectedFact) ? "PASS" : "FAIL"));
-=======
-        for (ExpectedFact expectedFact : expectedFactsInFile.get(lineNumber)) {
-          writeFact(report, expectedFact, matchesReportedFact(expectedFact) ? "PASS" : "FAIL");
-        }
->>>>>>> 9e6590fe
         if (details) {
           // Report all unexpected facts on this line and whether they must be expected or not.
           for (ReportedFact reportedFact : reportedFactsInFile.get(lineNumber)) {
