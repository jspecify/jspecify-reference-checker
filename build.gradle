import org.gradle.plugins.ide.eclipse.model.Output
import org.gradle.plugins.ide.eclipse.model.SourceFolder

plugins {
    id 'java'
    id 'com.diffplug.spotless' version '6.14.0'
    id 'eclipse'
    // https://github.com/tbroyer/gradle-errorprone-plugin
    id 'net.ltgt.errorprone' version '3.0.1'
}

repositories {
    mavenCentral()
}

configurations {
    errorproneJavac
    conformanceTestAssertions {
        attributes {
            attribute(DocsType.DOCS_TYPE_ATTRIBUTE, objects.named(DocsType, DocsType.SOURCES))
        }
    }
    conformanceTestDeps
}

ext {
<<<<<<< HEAD
    parentDir = file("${rootDir}/../").absolutePath

    cfHome = "${parentDir}/checker-framework"
    cfVersion = '3.31.0'

    jspecifyHome = "${parentDir}/jspecify"
=======
    checkerFramework = gradle.includedBuild("checker-framework")
    jspecify = gradle.includedBuild("jspecify")
>>>>>>> f3a17f31
}

java {
    sourceCompatibility = 1.9
}

dependencies {
<<<<<<< HEAD
    implementation "io.github.eisop:checker:${cfVersion}"
    implementation "io.github.eisop:checker-qual:${cfVersion}"
    implementation "io.github.eisop:framework:${cfVersion}"
    implementation "io.github.eisop:javacutil:${cfVersion}"

    implementation "org.jspecify:jspecify:0.0.0-SNAPSHOT"

    // Testing
    testImplementation 'junit:junit:4.12'
    // The jsr305 dep lets us use its annotations in some of the sample inputs we test against.
    testImplementation 'com.google.code.findbugs:jsr305:3.0.2'
    // The Guava dep lets us test our special handling of some Guava classes.
    testImplementation 'com.google.guava:guava:31.1-jre'
    testImplementation 'org.plumelib:plume-util:1.5.5'
    testImplementation "io.github.eisop:framework-test:${cfVersion}"
    testImplementation "com.google.truth:truth:1.1.3"
=======
    implementation libs.checkerFramework.checker
    implementation libs.checkerFramework.checker.qual
    implementation libs.checkerFramework.framework
    implementation libs.checkerFramework.javacutil

    implementation libs.jspecify

    testImplementation libs.checkerFramework.framework.test
    testImplementation libs.guava
    testImplementation libs.junit
    testImplementation libs.jspecify.conformanceTestFramework
    testRuntimeOnly libs.jsr305 // jsr305 annotations are in some of the samples

    conformanceTestAssertions("org.jspecify.conformance:conformance-tests:0.0.0-SNAPSHOT") {
        capabilities {
            // Depend on the assertion sources
            requireCapability "org.jspecify.conformance:conformance-tests-assertions"
        }
    }

    conformanceTestDeps("org.jspecify.conformance:conformance-tests:0.0.0-SNAPSHOT") {
        capabilities {
            // Depend on the assertion dependencies
            requireCapability "org.jspecify.conformance:conformance-tests-deps"
        }
    }
>>>>>>> f3a17f31

    errorproneJavac libs.errorProne.javac
    errorprone libs.errorProne.core
}

// Assemble checker-framework when assembling the reference checker.
assemble.dependsOn(checkerFramework.task(":assemble"))
assemble.dependsOn(jspecify.task(":assemble"))

tasks.withType(JavaCompile).configureEach {
    options.compilerArgs.add("-Xlint:all")
    // ErrorProne makes suppressing these easier
    options.compilerArgs.add("-Xlint:-fallthrough")

    options.errorprone.disable("BadImport")

    options.compilerArgs.addAll(
            [
                "api",
                "code",
                "comp",
                "file",
                "main",
                "model",
                "parser",
                "processing",
                "resources",
                "tree",
                "util",
            ]
            .collect { "--add-exports=jdk.compiler/com.sun.tools.javac.$it=ALL-UNNAMED" })
}

tasks.withType(Test).configureEach {
    if (!JavaVersion.current().java9Compatible) {
        jvmArgs "-Xbootclasspath/p:${configurations.errorproneJavac.asPath}"
    }

    // Required because checker-framework uses APIs from these modules.
    jvmArgs(
            [
                "code",
                "comp",
                "main",
                "processing",
                "tree",
                "util",
            ]
            .collect { "--add-opens=jdk.compiler/com.sun.tools.javac.$it=ALL-UNNAMED" })

    testLogging {
        showStackTraces = false
        showStandardStreams = true
        events "failed"
        exceptionFormat "full"
    }
}

test {
    include '**/NullSpecTest$Minimal.class'

    inputs.files("${rootDir}/tests/minimal")
}

tasks.register('jspecifySamplesTest', Test) {
    description = 'Run the checker against the JSpecify samples.'
    group = 'verification'
    include '**/NullSpecTest$Lenient.class'
    include '**/NullSpecTest$Strict.class'

    inputs.files("${jspecify.projectDir}/samples")
}

TaskProvider<Test> conformanceTest(String name, String testDirectory, String reportFile) {
    check.dependsOn(name)
    return tasks.register(name, Test) {
        group = 'verification'
        include '**/ConformanceTest.class'
        inputs.dir(testDirectory)
        inputs.files(reportFile)
        systemProperty("JSpecifyConformanceTest.sourceDirectory", testDirectory)
        systemProperty("JSpecifyConformanceTest.report", reportFile)
    }
}

tasks.register('unzipConformanceTestAssertions', Copy) {
    dependsOn configurations.conformanceTestAssertions
    from zipTree(configurations.conformanceTestAssertions.singleFile)
    exclude 'META-INF/'
    into "${buildDir}/conformanceTests"
}

conformanceTest('conformanceTest', "${buildDir}/conformanceTests/org/jspecify/conformance/tests", 'tests/ConformanceTest-report.txt').configure {
    dependsOn 'unzipConformanceTestAssertions', configurations.conformanceTestDeps
    inputs.files(configurations.conformanceTestDeps)
    systemProperty("JSpecifyConformanceTest.testDeps", configurations.conformanceTestDeps.join(":"))
}

conformanceTest('conformanceTestOnSamples', "${jspecify.projectDir}/samples", 'tests/ConformanceTestOnSamples-report.txt')

clean.doFirst {
    delete "${rootDir}/tests/build/"
}

/*
 Spotless validates its formatters' dependencies eagerly, on project configuration.
 google-java-format depends on checker-qual, which is built by a subproject.
 On a clean build, the checker-qual JAR file doesn't exist yet, so Spotless throws an error.
 The file doesn't have to be correct; it just has to be a JAR file.
 So here, before the spotless block,  we create a meaningless JAR file at that location if it doesn't already exist.
 See https://github.com/jspecify/jspecify-reference-checker/issues/81
 */

def cfQualJar =
        checkerFramework.projectDir.toPath()
        .resolve("checker-qual/build/libs/checker-qual-${libs.versions.checkerFramework.get()}.jar")

if (!cfQualJar.toFile().exists()) {
    mkdir(cfQualJar.parent)
    exec {
        executable 'jar'
        args = [
            'cf',
            cfQualJar,
            buildFile.path // Use this build script file!
        ]
    }
}

spotless {
    java {
        googleJavaFormat()
        formatAnnotations()
    }
    groovyGradle {
        target '**/*.gradle'
        greclipse()
        indentWithSpaces(4)
        trimTrailingWhitespace()
    }
}

// Use `./gradlew eclipseClasspath` to create Eclipse/VSCode configurations
eclipse.classpath {
    defaultOutputDir = file("build/default")
    file.whenMerged { cp ->
        cp.entries.forEach { cpe ->
            if (cpe instanceof SourceFolder) {
                cpe.output = cpe.output.replace "bin/", "build/classes/java/"
            }
            if (cpe instanceof Output) {
                cpe.path = cpe.path.replace "bin/", "build/"
            }
        }
    }
}<|MERGE_RESOLUTION|>--- conflicted
+++ resolved
@@ -24,17 +24,8 @@
 }
 
 ext {
-<<<<<<< HEAD
-    parentDir = file("${rootDir}/../").absolutePath
-
-    cfHome = "${parentDir}/checker-framework"
-    cfVersion = '3.31.0'
-
-    jspecifyHome = "${parentDir}/jspecify"
-=======
     checkerFramework = gradle.includedBuild("checker-framework")
     jspecify = gradle.includedBuild("jspecify")
->>>>>>> f3a17f31
 }
 
 java {
@@ -42,24 +33,6 @@
 }
 
 dependencies {
-<<<<<<< HEAD
-    implementation "io.github.eisop:checker:${cfVersion}"
-    implementation "io.github.eisop:checker-qual:${cfVersion}"
-    implementation "io.github.eisop:framework:${cfVersion}"
-    implementation "io.github.eisop:javacutil:${cfVersion}"
-
-    implementation "org.jspecify:jspecify:0.0.0-SNAPSHOT"
-
-    // Testing
-    testImplementation 'junit:junit:4.12'
-    // The jsr305 dep lets us use its annotations in some of the sample inputs we test against.
-    testImplementation 'com.google.code.findbugs:jsr305:3.0.2'
-    // The Guava dep lets us test our special handling of some Guava classes.
-    testImplementation 'com.google.guava:guava:31.1-jre'
-    testImplementation 'org.plumelib:plume-util:1.5.5'
-    testImplementation "io.github.eisop:framework-test:${cfVersion}"
-    testImplementation "com.google.truth:truth:1.1.3"
-=======
     implementation libs.checkerFramework.checker
     implementation libs.checkerFramework.checker.qual
     implementation libs.checkerFramework.framework
@@ -86,7 +59,6 @@
             requireCapability "org.jspecify.conformance:conformance-tests-deps"
         }
     }
->>>>>>> f3a17f31
 
     errorproneJavac libs.errorProne.javac
     errorprone libs.errorProne.core
