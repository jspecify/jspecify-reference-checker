--- conflicted
+++ resolved
@@ -116,19 +116,6 @@
     inputs.files("${jspecify.projectDir}/samples")
 }
 
-<<<<<<< HEAD
-TaskProvider<Test> conformanceTest(String name, String testDirectory, String reportFile) {
-    check.dependsOn(name)
-    return tasks.register(name, Test) {
-        group = 'verification'
-        include '**/ConformanceTest.class'
-        inputs.dir(testDirectory)
-        inputs.files(reportFile)
-        systemProperty("JSpecifyConformanceTest.sourceDirectory", testDirectory)
-        systemProperty("JSpecifyConformanceTest.report", reportFile)
-    }
-}
-
 tasks.register('unzipConformanceTestSuite', Copy) {
     // TODO: Don't explicitly depend on an included build's task.
     dependsOn jspecify.task(':conformance-tests:build')
@@ -137,43 +124,28 @@
     into layout.buildDirectory.dir("conformanceTests")
 }
 
-conformanceTest('conformanceTest',
-        "${unzipConformanceTestSuite.destinationDir}/assertions/org/jspecify/conformance/tests",
-        'tests/ConformanceTest-report.txt')
-        .configure {
-            dependsOn unzipConformanceTestSuite
-            inputs.dir(unzipConformanceTestSuite.destinationDir)
-            systemProperty("JSpecifyConformanceTest.testDeps",
-                    fileTree("${unzipConformanceTestSuite.destinationDir}/deps").join(":"))
-        }
-=======
-tasks.register('unzipConformanceTestAssertions', Copy) {
-    dependsOn configurations.conformanceTestAssertions
-    from zipTree(configurations.conformanceTestAssertions.singleFile)
-    into layout.buildDirectory.dir("conformanceTests")
-}
-
 tasks.register('conformanceTests', Test) {
     group = 'verification'
-    dependsOn 'unzipConformanceTestAssertions', configurations.conformanceTestDeps
+    dependsOn unzipConformanceTestSuite
     include '**/ConformanceTest.class'
 
     // Conformance tests
-    def conformanceTestsDir = tasks.named('unzipConformanceTestAssertions', Copy).get().destinationDir
-    inputs.dir(conformanceTestsDir)
+    inputs.dir(unzipConformanceTestSuite.destinationDir)
     inputs.files("tests/ConformanceTest-report.txt")
-    inputs.files(configurations.conformanceTestDeps)
-    systemProperty("JSpecifyConformanceTest.inputs", "$conformanceTestsDir/org/jspecify/conformance/tests")
-    systemProperty("JSpecifyConformanceTest.report", "tests/ConformanceTest-report.txt")
-    systemProperty("JSpecifyConformanceTest.deps", configurations.conformanceTestDeps.join(":"))
+    systemProperties([
+        "JSpecifyConformanceTest.inputs": "${unzipConformanceTestSuite.destinationDir}/assertions/org/jspecify/conformance/tests",
+        "JSpecifyConformanceTest.report": "tests/ConformanceTest-report.txt",
+        "JSpecifyConformanceTest.deps": fileTree("${unzipConformanceTestSuite.destinationDir}/deps").join(":")
+    ])
 
     // Conformance tests run on the samples directory
     inputs.dir("${jspecify.projectDir}/samples")
     inputs.files("tests/ConformanceTestOnSamples-report.txt")
-    systemProperty("JSpecifyConformanceTest.samples.inputs", "${jspecify.projectDir}/samples")
-    systemProperty("JSpecifyConformanceTest.samples.report", "tests/ConformanceTestOnSamples-report.txt")
-}
->>>>>>> 935634ca
+    systemProperties([
+        "JSpecifyConformanceTest.samples.inputs": "${jspecify.projectDir}/samples",
+        "JSpecifyConformanceTest.samples.report": "tests/ConformanceTestOnSamples-report.txt"
+    ])
+}
 
 tasks.named('check').configure {
     dependsOn('conformanceTests')
