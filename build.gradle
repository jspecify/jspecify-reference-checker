import org.gradle.plugins.ide.eclipse.model.Output
import org.gradle.plugins.ide.eclipse.model.SourceFolder

plugins {
    id 'java'
    id 'com.diffplug.spotless' version '6.14.0'
    id 'eclipse'
    // https://github.com/tbroyer/gradle-errorprone-plugin
    id 'net.ltgt.errorprone' version '3.0.1'
}

repositories {
    mavenLocal()
    maven {
        // Nexus snapshot repository
        url = "https://s01.oss.sonatype.org/content/repositories/snapshots/"
    }
    mavenCentral()
}

configurations {
    errorproneJavac
    conformanceTestSuite {
        // Only download from Maven; don't try to use the included build.
        // Composite build dependencies don't work for nonstandard artifacts like ZIP files.
        resolutionStrategy.useGlobalDependencySubstitutionRules = false
    }
}

ext {
    checkerFramework = gradle.includedBuild("checker-framework")
}

java {
    sourceCompatibility = 1.9
}

dependencies {
    implementation libs.checkerFramework.checker
    implementation libs.checkerFramework.checker.qual
    implementation libs.checkerFramework.framework
    implementation libs.checkerFramework.javacutil

    implementation libs.jspecify

    testImplementation libs.checkerFramework.framework.test
    testImplementation libs.guava
    testImplementation libs.junit
    testImplementation libs.jspecify.conformanceTestFramework
    testRuntimeOnly libs.jsr305 // jsr305 annotations are in some of the samples

    conformanceTestSuite libs.jspecify.conformanceTests

    errorproneJavac libs.errorProne.javac
    errorprone libs.errorProne.core
}

// Assemble checker-framework when assembling the reference checker.
assemble.dependsOn(checkerFramework.task(":assemble"))

tasks.withType(JavaCompile).configureEach {
    options.compilerArgs.add("-Xlint:all")
    // ErrorProne makes suppressing these easier
    options.compilerArgs.add("-Xlint:-fallthrough")

    options.errorprone.disable("BadImport")

    options.compilerArgs.addAll(
            [
                "api",
                "code",
                "comp",
                "file",
                "main",
                "model",
                "parser",
                "processing",
                "resources",
                "tree",
                "util",
            ]
            .collect { "--add-exports=jdk.compiler/com.sun.tools.javac.$it=ALL-UNNAMED" })
}

tasks.withType(Test).configureEach {
    if (!JavaVersion.current().java9Compatible) {
        jvmArgs "-Xbootclasspath/p:${configurations.errorproneJavac.asPath}"
    }

    // Required because checker-framework uses APIs from these modules.
    jvmArgs(
            [
                "code",
                "comp",
                "main",
                "processing",
                "tree",
                "util",
            ]
            .collect { "--add-opens=jdk.compiler/com.sun.tools.javac.$it=ALL-UNNAMED" })

    testLogging {
        showStackTraces = false
        showStandardStreams = true
        events "failed"
        exceptionFormat "full"
    }
}

test {
    include '**/NullSpecTest$Minimal.class'

    inputs.files("${rootDir}/tests/minimal")
}

tasks.register('jspecifySamplesTest', Test) {
    description = 'Run the checker against the JSpecify samples.'
    group = 'verification'
    include '**/NullSpecTest$Lenient.class'
    include '**/NullSpecTest$Strict.class'

    inputs.files(unzipConformanceTestSuite)
}

tasks.register('unzipConformanceTestSuite', Copy) {
    dependsOn configurations.conformanceTestSuite
    from zipTree(configurations.conformanceTestSuite.singleFile)
    into layout.buildDirectory.dir("conformanceTests")
}

tasks.register('conformanceTests', Test) {
    group = 'verification'
    include '**/ConformanceTest.class'

    // Conformance tests
    inputs.files(unzipConformanceTestSuite)
    inputs.files("tests/ConformanceTest-report.txt")
    doFirst {
        systemProperties([
            "JSpecifyConformanceTest.inputs": "${unzipConformanceTestSuite.destinationDir}/assertions/org/jspecify/conformance/tests",
            "JSpecifyConformanceTest.report": "tests/ConformanceTest-report.txt",
            "JSpecifyConformanceTest.deps"  : fileTree("${unzipConformanceTestSuite.destinationDir}/deps").join(":")
        ])
    }

    // Conformance tests run on the samples directory
<<<<<<< HEAD
    inputs.dir("../jspecify/samples")
    inputs.files("tests/ConformanceTestOnSamples-report.txt")
    doFirst {
        systemProperties([
            "JSpecifyConformanceTest.samples.inputs": "../jspecify//samples",
=======
    inputs.dir("${unzipConformanceTestSuite.destinationDir}/samples")
    inputs.files("tests/ConformanceTestOnSamples-report.txt")
    doFirst {
        systemProperties([
            "JSpecifyConformanceTest.samples.inputs": "${unzipConformanceTestSuite.destinationDir}/samples",
>>>>>>> a72549c7
            "JSpecifyConformanceTest.samples.report": "tests/ConformanceTestOnSamples-report.txt"
        ])
    }
}

tasks.named('check').configure {
    dependsOn('conformanceTests')
}

clean.doFirst {
    delete "${rootDir}/tests/build/"
}

/*
 Spotless validates its formatters' dependencies eagerly, on project configuration.
 google-java-format depends on checker-qual, which is built by a subproject.
 On a clean build, the checker-qual JAR file doesn't exist yet, so Spotless throws an error.
 The file doesn't have to be correct; it just has to be a JAR file.
 So here, before the spotless block,  we create a meaningless JAR file at that location if it doesn't already exist.
 See https://github.com/jspecify/jspecify-reference-checker/issues/81
 */

def cfQualJar =
        checkerFramework.projectDir.toPath()
        .resolve("checker-qual/build/libs/checker-qual-${libs.versions.checkerFramework.get()}.jar")

if (!cfQualJar.toFile().exists()) {
    mkdir(cfQualJar.parent)
    exec {
        executable 'jar'
        args = [
            'cf',
            cfQualJar,
            buildFile.path // Use this build script file!
        ]
    }
}

spotless {
    java {
        googleJavaFormat()
        formatAnnotations()
    }
    groovyGradle {
        target '**/*.gradle'
        greclipse()
        indentWithSpaces(4)
        trimTrailingWhitespace()
    }
}

// Use `./gradlew eclipseClasspath` to create Eclipse/VSCode configurations
eclipse.classpath {
    defaultOutputDir = file("build/default")
    file.whenMerged { cp ->
        cp.entries.forEach { cpe ->
            if (cpe instanceof SourceFolder) {
                cpe.output = cpe.output.replace "bin/", "build/classes/java/"
            }
            if (cpe instanceof Output) {
                cpe.path = cpe.path.replace "bin/", "build/"
            }
        }
    }
}<|MERGE_RESOLUTION|>--- conflicted
+++ resolved
@@ -144,19 +144,11 @@
     }
 
     // Conformance tests run on the samples directory
-<<<<<<< HEAD
-    inputs.dir("../jspecify/samples")
-    inputs.files("tests/ConformanceTestOnSamples-report.txt")
-    doFirst {
-        systemProperties([
-            "JSpecifyConformanceTest.samples.inputs": "../jspecify//samples",
-=======
     inputs.dir("${unzipConformanceTestSuite.destinationDir}/samples")
     inputs.files("tests/ConformanceTestOnSamples-report.txt")
     doFirst {
         systemProperties([
             "JSpecifyConformanceTest.samples.inputs": "${unzipConformanceTestSuite.destinationDir}/samples",
->>>>>>> a72549c7
             "JSpecifyConformanceTest.samples.report": "tests/ConformanceTestOnSamples-report.txt"
         ])
     }
